"""Index data into a running Opensearch index."""

import os
from pathlib import Path
from typing import Generator, Sequence, Union, Optional
import logging
import logging.config

import numpy as np
import click
from cloudpathlib import S3Path
from tqdm.auto import tqdm

from src.index import OpenSearchIndex
from src.base import IndexerInput, CONTENT_TYPE_HTML, CONTENT_TYPE_PDF
from src.index_mapping import COMMON_FIELDS
from src import config

LOG_LEVEL = os.getenv("LOG_LEVEL", "INFO").upper()
DEFAULT_LOGGING = {
    "version": 1,
    "disable_existing_loggers": False,
    "handlers": {
        "console": {
            "class": "logging.StreamHandler",
            "stream": "ext://sys.stdout",  # Default is stderr
            "formatter": "json",
        },
    },
    "loggers": {},
    "root": {
        "handlers": ["console"],
        "level": LOG_LEVEL,
    },
    "formatters": {"json": {"()": "pythonjsonlogger.jsonlogger.JsonFormatter"}},
}

logger = logging.getLogger(__name__)
logging.config.dictConfig(DEFAULT_LOGGING)


def get_metadata_dict(task: IndexerInput) -> dict:
    """
    Get key-value pairs for metadata fields: fields which are not required for search.

    :param task: task from the document parser
    :return dict: key-value pairs for metadata fields
    """

    task_dict = {
        **{k: v for k, v in task.dict().items() if k != "document_metadata"},
        **{f"document_{k}": v for k, v in task.document_metadata.dict().items()},
    }
    task_dict["document_name_and_slug"] = f"{task.document_name} {task.document_slug}"
    required_fields = [field for fields in COMMON_FIELDS.values() for field in fields]

    return {k: v for k, v in task_dict.items() if k in required_fields}


def get_core_document_generator(
    tasks: Sequence[IndexerInput], embedding_dir_as_path: Union[Path, S3Path]
) -> Generator[dict, None, None]:
    """
    Generator for core documents to index: those with fields `for_search_document_name` and `for_search_document_description`.

    :param tasks: list of tasks from the document parser
    :param embedding_dir_as_path: directory containing embeddings .npy files. These are named with IDs corresponding to the IDs in the tasks.
    :yield Generator[dict, None, None]: generator of Opensearch documents
    """

    for task in tasks:
        all_metadata = get_metadata_dict(task)
        embeddings = np.load(str(embedding_dir_as_path / f"{task.document_id}.npy"))

        # Generate document name doc
        yield {
            **{"for_search_document_name": task.document_name},
            **all_metadata,
        }

        # Generate document description doc
        yield {
            **{"for_search_document_description": task.document_description},
            **all_metadata,
            **{"document_description_embedding": embeddings[0, :].tolist()},
        }


def get_text_document_generator(
    tasks: Sequence[IndexerInput],
    embedding_dir_as_path: Union[Path, S3Path],
    translated: Optional[bool] = None,
    content_types: Optional[Sequence[str]] = None,
) -> Generator[dict, None, None]:
    """
    Get generator for text documents to index: those containing text passages and their embeddings. Optionally filter by whether text passages have been translated and/or the document content type.

    :param tasks: list of tasks from the document parser
    :param embedding_dir_as_path: directory containing embeddings .npy files. These are named with IDs corresponding to the IDs in the tasks.
    :param translated: optionally filter on whether text passages are translated
    :param content_types: optionally filter on content types
    :yield Generator[dict, None, None]: generator of Opensearch documents
    """

    if translated is not None:
        tasks = [task for task in tasks if task.translated is translated]

    if content_types is not None:
        tasks = [task for task in tasks if task.document_content_type in content_types]

    for task in tasks:
        all_metadata = get_metadata_dict(task)
        embeddings = np.load(str(embedding_dir_as_path / f"{task.document_id}.npy"))

        # Generate text block docs
        text_blocks = task.vertically_flip_text_block_coords().get_text_blocks()

        for text_block, embedding in zip(text_blocks, embeddings[1:, :]):
            yield {
                **{
                    "text_block_id": text_block.text_block_id,
                    "text": text_block.to_string(),
                    "text_embedding": embedding.tolist(),
                    "text_block_coords": text_block.coords,
                    "text_block_page": text_block.page_number,
                },
                **all_metadata,
            }


def populate_and_warmup_index(
    doc_generator: Generator[dict, None, None], index_name: str
):
    """
    Load documents into an Opensearch index and load the KNN index into native memory (warmup).

    :param doc_generator: generator of Opensearch documents to index
    :param index_name: name of index to load documents into
    """

    logger.info(f"Loading documents into index {index_name}")

    opensearch = OpenSearchIndex(
        url=os.environ["OPENSEARCH_URL"],
        username=os.environ["OPENSEARCH_USER"],
        password=os.environ["OPENSEARCH_PASSWORD"],
        index_name=index_name,
        opensearch_connector_kwargs={
            "use_ssl": config.OPENSEARCH_USE_SSL,
            "verify_certs": config.OPENSEARCH_VERIFY_CERTS,
            "ssl_show_warn": config.OPENSEARCH_SSL_SHOW_WARN,
        },
        embedding_dim=config.OPENSEARCH_INDEX_EMBEDDING_DIM,
    )
    opensearch.delete_and_create_index(n_replicas=config.OPENSEARCH_INDEX_NUM_REPLICAS)
    # We disable index refreshes during indexing to speed up the indexing process,
    # and to ensure only 1 segment is created per shard. This also speeds up KNN
    # queries and aggregations according to the Opensearch and Elasticsearch docs.
    opensearch.set_index_refresh_interval(-1, timeout=60)
    opensearch.bulk_index(actions=doc_generator)

    # TODO: we wrap this in a try/except block because for now because sometimes it times out, and we don't want the whole >1hr indexing process to fail if this happens. We should stop doing this if we ever care what the refresh interval is, i.e. when we plan on incrementally adding data to the index.
    try:
        # 1 second refresh interval is the Opensearch default
        opensearch.set_index_refresh_interval(1, timeout=60)
    except Exception as e:
        logger.info(f"Failed to set index refresh interval after indexing: {e}")

    opensearch.warmup_knn()


<<<<<<< HEAD
def main(
    text2embedding_output_dir: str,
    s3: bool,
    files_to_index: Optional[str],
=======
@click.command()
@click.argument("text2embedding-output-dir")
@click.option(
    "--s3",
    is_flag=True,
    required=False,
    help="Whether or not we are reading from and writing to S3.",
)
@click.option(
    "--limit",
    "-l",
    type=int,
    required=False,
    help="Optionally limit the number of documents to index.",
)
def main(
    text2embedding_output_dir: str,
    s3: bool,
    limit: Optional[int],
>>>>>>> 9a15607e
) -> None:
    """
    Index documents into Opensearch.

    :param pdf_parser_output_dir: directory or S3 folder containing output JSON files from the PDF parser.
    :param embedding_dir: directory or S3 folder containing embeddings from the text2embeddings CLI.
    """
    if s3:
        embedding_dir_as_path = S3Path(text2embedding_output_dir)
    else:
        embedding_dir_as_path = Path(text2embedding_output_dir)

    logger.info(f"Getting tasks from {'s3' if s3 else 'local'}")
    tasks = [
        IndexerInput.parse_raw(path.read_text())
        for path in tqdm(list(embedding_dir_as_path.glob("*.json")))
    ]

<<<<<<< HEAD
    if files_to_index is not None:
        tasks = [
            task for task in tasks if task.document_id in files_to_index.split(",")
        ]

        if missing_ids := set(files_to_index.split(",")) - set(
            [task.document_id for task in tasks]
        ):
            logger.warning(
                f"Missing files in the input directory for {', '.join(missing_ids)}"
            )
=======
    if limit is not None:
        tasks = tasks[:limit]
>>>>>>> 9a15607e

    core_doc_generator = get_core_document_generator(tasks, embedding_dir_as_path)
    populate_and_warmup_index(
        core_doc_generator, f"{config.OPENSEARCH_INDEX_PREFIX}_core"
    )

    pdfs_non_translated_doc_generator = get_text_document_generator(
        tasks, embedding_dir_as_path, translated=False, content_types=[CONTENT_TYPE_PDF]
    )
    populate_and_warmup_index(
        pdfs_non_translated_doc_generator,
        f"{config.OPENSEARCH_INDEX_PREFIX}_pdfs_non_translated",
    )

    pdfs_translated_doc_generator = get_text_document_generator(
        tasks, embedding_dir_as_path, translated=True, content_types=[CONTENT_TYPE_PDF]
    )
    populate_and_warmup_index(
        pdfs_translated_doc_generator,
        f"{config.OPENSEARCH_INDEX_PREFIX}_pdfs_translated",
    )

    htmls_non_translated_doc_generator = get_text_document_generator(
        tasks,
        embedding_dir_as_path,
        translated=False,
        content_types=[CONTENT_TYPE_HTML],
    )
    populate_and_warmup_index(
        htmls_non_translated_doc_generator,
        f"{config.OPENSEARCH_INDEX_PREFIX}_htmls_non_translated",
    )

    htmls_translated_doc_generator = get_text_document_generator(
        tasks, embedding_dir_as_path, translated=True, content_types=[CONTENT_TYPE_HTML]
    )
    populate_and_warmup_index(
        htmls_translated_doc_generator,
        f"{config.OPENSEARCH_INDEX_PREFIX}_htmls_translated",
    )


@click.command()
@click.argument("text2embedding-output-dir")
@click.option(
    "--s3",
    is_flag=True,
    required=False,
    help="Whether or not we are reading from and writing to S3.",
)
@click.option(
    "--files-to-index",
    required=False,
    help="Comma-separated list of IDs of files to index.",
)
def run_as_cli(
    text2embedding_output_dir: str,
    s3: bool,
    files_to_index: Optional[str],
) -> None:
    main(text2embedding_output_dir, s3, files_to_index)


if __name__ == "__main__":
    run_as_cli()<|MERGE_RESOLUTION|>--- conflicted
+++ resolved
@@ -169,32 +169,11 @@
     opensearch.warmup_knn()
 
 
-<<<<<<< HEAD
 def main(
     text2embedding_output_dir: str,
     s3: bool,
     files_to_index: Optional[str],
-=======
-@click.command()
-@click.argument("text2embedding-output-dir")
-@click.option(
-    "--s3",
-    is_flag=True,
-    required=False,
-    help="Whether or not we are reading from and writing to S3.",
-)
-@click.option(
-    "--limit",
-    "-l",
-    type=int,
-    required=False,
-    help="Optionally limit the number of documents to index.",
-)
-def main(
-    text2embedding_output_dir: str,
-    s3: bool,
     limit: Optional[int],
->>>>>>> 9a15607e
 ) -> None:
     """
     Index documents into Opensearch.
@@ -213,7 +192,6 @@
         for path in tqdm(list(embedding_dir_as_path.glob("*.json")))
     ]
 
-<<<<<<< HEAD
     if files_to_index is not None:
         tasks = [
             task for task in tasks if task.document_id in files_to_index.split(",")
@@ -225,10 +203,9 @@
             logger.warning(
                 f"Missing files in the input directory for {', '.join(missing_ids)}"
             )
-=======
+
     if limit is not None:
         tasks = tasks[:limit]
->>>>>>> 9a15607e
 
     core_doc_generator = get_core_document_generator(tasks, embedding_dir_as_path)
     populate_and_warmup_index(
@@ -284,12 +261,20 @@
     required=False,
     help="Comma-separated list of IDs of files to index.",
 )
+@click.option(
+    "--limit",
+    "-l",
+    type=int,
+    required=False,
+    help="Optionally limit the number of documents to index.",
+)
 def run_as_cli(
     text2embedding_output_dir: str,
     s3: bool,
     files_to_index: Optional[str],
+    limit: Optional[int],
 ) -> None:
-    main(text2embedding_output_dir, s3, files_to_index)
+    main(text2embedding_output_dir, s3, files_to_index, limit)
 
 
 if __name__ == "__main__":
